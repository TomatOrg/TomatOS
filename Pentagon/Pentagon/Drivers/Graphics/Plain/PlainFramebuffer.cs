using System;
using System.Collections.Generic;
using System.Drawing;
using Pentagon.Interfaces;

namespace Pentagon.Drivers.Graphics.Plain;

internal class PlainFramebuffer : IFramebuffer
{

    internal readonly List<PlainGraphicsOutput> Outputs = new();
    
    private Memory<byte> _memory;

    private Memory<byte> _backing = Memory<byte>.Empty;

    public int Width { get; }
    public int Height { get; }

    public PlainFramebuffer(int width, int height)
    {
        Width = width;
        Height = height;
        _memory = new Memory<byte>(new byte[width * height * 4]);
    }
    
    public Memory<byte> Backing
    {
        set => _backing = value;
    }

    public void Blit(int offset, in Rectangle rectangle)
    {

        if (rectangle.X == 0 && Width == rectangle.Width)
        {
            // a single copy can be used
            var src = _backing.Span.Slice(offset * 4, rectangle.Width * rectangle.Height * 4);
            var dst = _memory.Span.Slice(rectangle.Y * Width * 4);
            src.CopyTo(dst);
        }
        else
        {
            // need to do multiple iterations 
            var src = _backing.Span.Slice(offset * 4);
            var dst = _memory.Span.Slice((rectangle.X + rectangle.Y * Width) * 4);
<<<<<<< HEAD
            var bytesPerLine = 4 * rectangle.Width;

            for (
                var srcY = 0; 
                srcY < rectangle.Height; 
                srcY++,
                src = src.Slice(bytesPerLine), 
                dst = dst.Slice(Width)
            )
            {
                src.Slice(0, bytesPerLine).CopyTo(dst);
=======
            var bytesPerLine = 4 * Width;
            for (var srcY = 0; srcY < rectangle.Height; srcY++)
            {
                var off = srcY * bytesPerLine;
                src.Slice(off, rectangle.Width * 4).CopyTo(dst.Slice(off));
>>>>>>> f90e22ab
            }
        }
        
    }

    public void Flush()
    {
        foreach (var output in Outputs)
        {
            // we are always going to copy the entire range 
            var src = _memory.Span;
            
            var rect = output.Rectangle;
            if (rect.X == 0 && Width * 4 == output.RowBytes)
            {
                // fast blit path
                var dst = output.Address.Span.Slice(rect.Y * Width * 4);
                src.CopyTo(dst);
            }
            else
            {
                // need to do multiple iterations 
                var dst = output.Address.Span.Slice(rect.X + rect.Y * output.RowBytes);
                var bytesPerLine = output.RowBytes;

                for (
                    var srcY = 0; srcY < rect.Height; srcY++,
                    src = src.Slice(bytesPerLine), 
                    dst = dst.Slice(Width)
                )
                {
                    src.Slice(0, bytesPerLine).CopyTo(dst);
                }
            }
        }
    }

    public void Dispose()
    {
        _memory = Memory<byte>.Empty;
    }
}<|MERGE_RESOLUTION|>--- conflicted
+++ resolved
@@ -44,25 +44,11 @@
             // need to do multiple iterations 
             var src = _backing.Span.Slice(offset * 4);
             var dst = _memory.Span.Slice((rectangle.X + rectangle.Y * Width) * 4);
-<<<<<<< HEAD
-            var bytesPerLine = 4 * rectangle.Width;
-
-            for (
-                var srcY = 0; 
-                srcY < rectangle.Height; 
-                srcY++,
-                src = src.Slice(bytesPerLine), 
-                dst = dst.Slice(Width)
-            )
-            {
-                src.Slice(0, bytesPerLine).CopyTo(dst);
-=======
             var bytesPerLine = 4 * Width;
             for (var srcY = 0; srcY < rectangle.Height; srcY++)
             {
                 var off = srcY * bytesPerLine;
                 src.Slice(off, rectangle.Width * 4).CopyTo(dst.Slice(off));
->>>>>>> f90e22ab
             }
         }
         
