using System;
using System.Drawing;
using System.Linq.Expressions;
using System.Runtime.InteropServices;
using System.Threading;
using System.Threading.Tasks;
using Pentagon.DriverServices;
using Pentagon.Gui.Widgets;
using Pentagon.Interfaces;

namespace Pentagon.Gui.Framework;

public class App
{

    private Func<Widget> _scene;
    private Widget _sceneInstance;

    public App(Func<Widget> scene)
    {
        _scene = scene;
    }
    
    private Scene ForceRebuild()
    {
        return Rebuild();
    }

    private Scene Rebuild()
    {
        if (_sceneInstance == null)
        {
            _sceneInstance = _scene();
        }
        else
        {
            _sceneInstance.Build();
        }

        var builtScene = new Clear(_sceneInstance, Color.Black).BuildRecursively();
        var size = builtScene.Layout(0, 0, Expr.Width, Expr.Height);

        var renderedScene = builtScene.Render(0, 0, size.Item1, size.Item2);

        return new Scene
        {
            Commands = renderedScene,
        };
    }
    
    public void Run(GuiServer gui)
    {
        // we got the renderer, send the initial scene
        gui.EventHandler = EventHandler;
        gui.SetScene(ForceRebuild);
        gui.Serve();
    }

<<<<<<< HEAD
    int shift = 0, altgr = 0;


=======
    int shift = 0, altgr = 0;
>>>>>>> fab79545
    private void EventHandler(GuiEvent e)
    {
        if (e is KeyEvent k)
        {
            if (!k.Released && (k.Code == KeyCode.LeftShift || k.Code == KeyCode.RightShift)) { shift = 1; return; }
            if (k.Released && (k.Code == KeyCode.LeftShift || k.Code == KeyCode.RightShift)) { shift = 0; return; }

            if (!k.Released && (k.Code == KeyCode.RightAlt)) { altgr = 1; return; }
            if (k.Released && (k.Code == KeyCode.RightAlt)) { altgr = 0; return; }

            if (k.Released) return;

            var c = Kernel.GetCodepoint(k.Code, shift > 0, altgr > 0);
            char[] chars = new char[1];
            chars[0] = (char)c;
            Log.LogString(new string(chars));
<<<<<<< HEAD
=======
        }
        else if (e is RelMouseEvent me)
        {
            if (me.leftPressed) Log.LogString("Click!");
>>>>>>> fab79545
        }
    }
    
}<|MERGE_RESOLUTION|>--- conflicted
+++ resolved
@@ -56,13 +56,7 @@
         gui.Serve();
     }
 
-<<<<<<< HEAD
     int shift = 0, altgr = 0;
-
-
-=======
-    int shift = 0, altgr = 0;
->>>>>>> fab79545
     private void EventHandler(GuiEvent e)
     {
         if (e is KeyEvent k)
@@ -79,13 +73,10 @@
             char[] chars = new char[1];
             chars[0] = (char)c;
             Log.LogString(new string(chars));
-<<<<<<< HEAD
-=======
         }
         else if (e is RelMouseEvent me)
         {
             if (me.leftPressed) Log.LogString("Click!");
->>>>>>> fab79545
         }
     }
     
