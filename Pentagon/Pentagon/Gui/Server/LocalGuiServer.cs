--- conflicted
+++ resolved
@@ -18,10 +18,7 @@
 
     private IFramebuffer _framebuffer;
     private IKeyboard _keyboard;
-<<<<<<< HEAD
-=======
     private IRelMouse _mouse;
->>>>>>> fab79545
 
     private AutoResetEvent _reset = new(false);
     private GuiEvent _event = null;
@@ -34,18 +31,11 @@
     private int _oldMouseX, _oldMouseY;
     private Dictionary<int, Font> _fonts = new();
 
-<<<<<<< HEAD
-    public LocalGuiServer(IFramebuffer framebuffer, IKeyboard keyboard)
-    {
-        _framebuffer = framebuffer;
-        _keyboard = keyboard;
-=======
     public LocalGuiServer(IFramebuffer framebuffer, IKeyboard keyboard, IRelMouse mouse)
     {
         _framebuffer = framebuffer;
         _keyboard = keyboard;
         _mouse = mouse;
->>>>>>> fab79545
         _width = framebuffer.Width;
         _height = framebuffer.Height;
         
@@ -60,19 +50,6 @@
         
         // keep it as a uint array for blitter
         _memory = MemoryMarshal.Cast<byte, uint>(memory);
-<<<<<<< HEAD
-
-        _keyboard.RegisterCallback(KeyboardCallback);
-    }
-    
-    void KeyboardCallback(KeyEvent e)
-    {
-        {
-            _event = e;
-            _reset.Set();
-        }
-    }
-=======
         _memoryUnderMouse = MemoryMarshal.Cast<byte, uint>(memoryUnderMouse);
 
         _oldMouseX = _mouseX = _width / 2;
@@ -130,25 +107,24 @@
         }
     }
 
-    void KeyboardCallback(KeyEvent e)
-    {
+
+    int Bound(int val, int start, int end) => Math.Max(start, Math.Min(val, end));
+
+    void MouseCallback(RelMouseEvent e)
+    {
+        _mouseX += e.deltaX;
+        _mouseY += e.deltaY;
+
         _event = e;
         _reset.Set();
     }
-
-    int Bound(int val, int start, int end) => Math.Max(start, Math.Min(val, end));
-
-    void MouseCallback(RelMouseEvent e)
-    {
-        _mouseX += e.deltaX;
-        _mouseY += e.deltaY;
-
+    
+    void KeyboardCallback(KeyEvent e)
+    {
         _event = e;
         _reset.Set();
     }
-
-
->>>>>>> fab79545
+    
     // TODO: add support for compiling expressions, it will
     //       make the code much faster :)
     private long Eval(Expr e)
