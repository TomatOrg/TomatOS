--- conflicted
+++ resolved
@@ -40,14 +40,8 @@
         _height = framebuffer.Height;
         
         // allocate the framebuffer
-<<<<<<< HEAD
         var memory = new byte[framebuffer.Width * framebuffer.Height * 4].AsMemory();
-=======
-        var size = _width * _height * 4;
-        var pageCount = KernelUtils.DivideUp(size, MemoryServices.PageSize);
-        var memory = MemoryServices.AllocatePages(pageCount).Memory;
-        var memoryUnderMouse = MemoryServices.AllocatePages(1).Memory;
->>>>>>> f90e22ab
+        var memoryUnderMouse = new byte[8 * 8 * 4].AsMemory();
         
         // set the backing 
         _framebuffer.Backing = memory;
@@ -67,49 +61,8 @@
 
         _keyboard.RegisterCallback(KeyboardCallback);
         _mouse.RegisterCallback(MouseCallback);
-
-        var flusherThread = new Thread(Flusher);
-        flusherThread.Start();
-    }
-    
-    void Flusher()
-    {
-        while (true)
-        {
-            if (_oldMouseX != _mouseX || _oldMouseY != _mouseY)
-            {
-                int oldStartX = Bound(_oldMouseX - 4, 0, _width - 1), oldStartY = Bound(_oldMouseY - 4, 0, _height - 1);
-                int oldEndX = Bound(_oldMouseX + 4, 0, _width - 1), oldEndY = Bound(_oldMouseY + 4, 0, _height - 1);
-
-                for (int i = 0; i < oldEndY - oldStartY; i++)
-                {
-                    var under = _memoryUnderMouse.Span.Slice(8 * i, oldEndX - oldStartX);
-                    var fb = _memory.Span.Slice((oldStartY + i) * _width + oldStartX);
-                    under.CopyTo(fb);
-                }
-
-                int startX = Bound(_mouseX - 4, 0, _width - 1), startY = Bound(_mouseY - 4, 0, _height - 1);
-                int endX = Bound(_mouseX + 4, 0, _width - 1), endY = Bound(_mouseY + 4, 0, _height - 1);
-                for (int i = 0; i < endY - startY; i++)
-                {
-                    var under = _memoryUnderMouse.Span.Slice(8 * i);
-                    var fb = _memory.Span.Slice((startY + i) * _width + startX, endX - startX);
-                    fb.CopyTo(under);
-                    fb.Fill(0xFFFFFFFF);
-                }
-
-                // blit the backing to the framebuffer
-                int sx = Math.Min(oldStartX, startX), sy = Math.Min(oldStartY, startY);
-                int ex = Math.Max(oldEndX, endX), ey = Math.Max(oldEndY, endY);
-                _framebuffer.Blit(sy * _width + sx, new Rectangle(sx, sy, ex - sx, ey - sy));
-
-                _oldMouseX = _mouseX;
-                _oldMouseY = _mouseY;
-            }
-
-            _framebuffer.Flush();
-        }
-    }
+    }
+    
 
 
     int Bound(int val, int start, int end) => Math.Max(start, Math.Min(val, end));
@@ -118,6 +71,34 @@
     {
         _mouseX += e.deltaX;
         _mouseY += e.deltaY;
+
+        if (_oldMouseX != _mouseX || _oldMouseY != _mouseY)
+        {
+            int oldStartX = Bound(_oldMouseX - 4, 0, _width - 1), oldStartY = Bound(_oldMouseY - 4, 0, _height - 1);
+            int oldEndX = Bound(_oldMouseX + 4, 0, _width - 1), oldEndY = Bound(_oldMouseY + 4, 0, _height - 1);
+            for (int i = 0; i < oldEndY - oldStartY; i++)
+            {
+                var under = _memoryUnderMouse.Span.Slice(8 * i, oldEndX - oldStartX);
+                var fb = _memory.Span.Slice((oldStartY + i) * _width + oldStartX);
+                under.CopyTo(fb);
+            }
+            int startX = Bound(_mouseX - 4, 0, _width - 1), startY = Bound(_mouseY - 4, 0, _height - 1);
+            int endX = Bound(_mouseX + 4, 0, _width - 1), endY = Bound(_mouseY + 4, 0, _height - 1);
+            for (int i = 0; i < endY - startY; i++)
+            {
+                var under = _memoryUnderMouse.Span.Slice(8 * i);
+                var fb = _memory.Span.Slice((startY + i) * _width + startX, endX - startX);
+                fb.CopyTo(under);
+                fb.Fill(0xFFFFFFFF);
+            }
+            // blit the backing to the framebuffer
+            int sx = Math.Min(oldStartX, startX), sy = Math.Min(oldStartY, startY);
+            int ex = Math.Max(oldEndX, endX), ey = Math.Max(oldEndY, endY);
+            _framebuffer.Blit(sy * _width + sx, new Rectangle(sx, sy, ex - sx, ey - sy));
+            _oldMouseX = _mouseX;
+            _oldMouseY = _mouseY;
+        }
+        _framebuffer.Flush();
 
         _event = e;
         _reset.Set();
