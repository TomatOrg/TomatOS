--- conflicted
+++ resolved
@@ -255,14 +255,11 @@
     System_Reflection_Assembly kernel_asm = NULL;
     CHECK_AND_RETHROW(loader_load_assembly(m_kernel_file.address, m_kernel_file.size, &kernel_asm));
 
-<<<<<<< HEAD
     // get the method and wait until its done jitting
     waitable_t* done;
     CHECK_AND_RETHROW(jit_method(kernel_asm->EntryPoint, &done));
     CHECK(waitable_wait(done, true) == WAITABLE_SUCCESS);
 
-=======
->>>>>>> 7fa6b76d
     // call it
     TRACE("Starting kernel!");
     method_result_t(*entry_point)() = kernel_asm->EntryPoint->MirFunc->addr;
