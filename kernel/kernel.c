--- conflicted
+++ resolved
@@ -1,11 +1,8 @@
 #include "kernel.h"
 #include "thread/waitable.h"
 #include "runtime/dotnet/internal_calls.h"
-<<<<<<< HEAD
 #include "mem/tlsf.h"
-=======
 #include "debug/term.h"
->>>>>>> 466620c3
 
 #include <limine.h>
 
@@ -259,9 +256,6 @@
     waitable_t* done;
     CHECK_AND_RETHROW(jit_method(kernel_asm->EntryPoint, &done));
     CHECK(waitable_wait(done, true) == WAITABLE_SUCCESS);
-
-    // disable the term since the C# stuff will do it now
-    term_disable();
 
     // call it
     TRACE("Starting kernel!");
